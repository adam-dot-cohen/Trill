--- conflicted
+++ resolved
@@ -67,9 +67,6 @@
         private ColumnarRepresentation innerResultRepresentation;
         private IEnumerable<Tuple<MyFieldInfo, MyFieldInfo>> swingingFields;
         private IDictionary<MyFieldInfo, Expression> computedFields;
-<<<<<<< HEAD
-        private string projectionReturningResultInstance;
-=======
 
         /// <summary>
         /// Needed when the projection function cannot be split into separate assignments to the columns
@@ -77,20 +74,18 @@
         /// </summary>
         private Expression ProjectionReturningResultInstance = null;
 
->>>>>>> 09ce6737
         private ParameterExpression keyParameter;
-        private readonly string TOuterKey;
-        private readonly string TInnerKey;
-        private readonly string TInnerResult;
-        private readonly string TResult;
-        private readonly string resultBatchClassType;
-        private readonly string inputBatchClassType;
-        private readonly string inputBatchGenericParameters;
-        private readonly string resultBatchGenericParameters;
-        private readonly string genericParameters;
-        private readonly int numberOfGenericParameters;
+        private string TOuterKey;
+        private string TInnerKey;
+        private string TInnerResult;
+        private string TResult;
+        private string resultBatchClassType;
+        private string inputBatchClassType;
+        private string inputBatchGenericParameters;
+        private string resultBatchGenericParameters;
+        private string genericParameters;
+        private int numberOfGenericParameters;
         private IEnumerable<MyFieldInfo> unassignedFields;
-        private IEnumerable<MyFieldInfo> destinationFields;
 
         internal static Tuple<Type, string> Generate<TOuterKey, TInnerKey, TInnerResult, TResult>(Expression<Func<TInnerKey, TInnerResult, TResult>> resultSelector)
             => GenerateInternal<TOuterKey, TInnerKey, TInnerResult, TResult>(resultSelector, false);
@@ -150,14 +145,8 @@
                     swingingFields = result.SwingingFields,
                     computedFields = result.ComputedFields,
                     unassignedFields = result.UnmentionedFields,
-<<<<<<< HEAD
-                    projectionReturningResultInstance = result.ProjectionReturningResultInstance,
-                    keyParameter = resultSelector.Parameters.First(),
-                    destinationFields = resultRepresentation.AllFields,
-=======
                     ProjectionReturningResultInstance = result.ProjectionReturningResultInstance,
                     keyParameter = resultSelector.Parameters.First()
->>>>>>> 09ce6737
                 };
 
                 expandedCode = template.TransformText();
