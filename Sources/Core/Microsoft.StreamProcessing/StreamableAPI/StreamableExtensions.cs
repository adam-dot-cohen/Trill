﻿// *********************************************************************
// Copyright (c) Microsoft Corporation.  All rights reserved.
// Licensed under the MIT License
// *********************************************************************
using System;
using System.Collections.Generic;
using System.Diagnostics.Contracts;
using System.Linq;
using System.Linq.Expressions;
using Microsoft.StreamProcessing.Aggregates;
using Microsoft.StreamProcessing.Internal;

namespace Microsoft.StreamProcessing
{
    /// <summary>
    /// Streamable extension methods.
    /// </summary>
    public static class Properties
    {
        #region Property ops

        /// <summary>
        /// Enter into a mode where you can set a property for the stream.
        /// </summary>
        internal static IStreamable<TKey, TPayload> GetStreamable<TKey, TPayload>(this IPropertySetter<TKey, TPayload> source)
            => ((PropertySetter<TKey, TPayload>)source).GetStreamable();


        /// <summary>
        /// Enter into a mode where you can set a property for the stream.
        /// </summary>
        public static IPropertySetter<TKey, TPayload> SetProperty<TKey, TPayload>(this IStreamable<TKey, TPayload> source)
            => new PropertySetter<TKey, TPayload>(source);


        /// <summary>
        /// Set a property of whether or not the stream is devoid of intervals.
        /// </summary>
        public static IStreamable<TKey, TPayload> IsIntervalFree<TKey, TPayload>(this IPropertySetter<TKey, TPayload> source, bool isIntervalFree)
            => new SetPropertyStreamable<TKey, TPayload>(source.GetStreamable(), e => e.ToIntervalFree(isIntervalFree));

        /// <summary>
        /// Set a property of whether or not the stream is devoid of simultaneity w.r.t. sync-times.
        /// </summary>
        public static IStreamable<TKey, TPayload> IsSyncTimeSimultaneityFree<TKey, TPayload>(this IPropertySetter<TKey, TPayload> source, bool isSyncTimeSimultaneityFree)
            => new SetPropertyStreamable<TKey, TPayload>(source.GetStreamable(), e => e.ToSyncTimeSimultaneityFree(isSyncTimeSimultaneityFree));

        /// <summary>
        /// Set a property of whether or not the stream is devoid of simultaneity w.r.t. sync-times.
        /// </summary>
        public static IStreamable<TKey, TPayload> IsEventOverlappingFree<TKey, TPayload>(this IPropertySetter<TKey, TPayload> source, bool isEventOverlappingFree)
            => new SetPropertyStreamable<TKey, TPayload>(source.GetStreamable(), e => e.ToEventOverlappingFree(isEventOverlappingFree));

        /// <summary>
        /// Set a property of whether events in the stream all have constant duration, and optionally, the width of the constant duration (null if not known).
        /// </summary>
        public static IStreamable<TKey, TPayload> IsConstantDuration<TKey, TPayload>(this IPropertySetter<TKey, TPayload> source, bool isConstantDuration, long? constantDuration = null)
            => new SetPropertyStreamable<TKey, TPayload>(source.GetStreamable(), e => e.ToConstantDuration(isConstantDuration, constantDuration));

        /// <summary>
        /// Set a property of whether events in the stream all have constant hop, and optionally, the period and offset of the constant hop (null if not known).
        /// </summary>
        public static IStreamable<TKey, TPayload> IsConstantHop<TKey, TPayload>(this IPropertySetter<TKey, TPayload> source, bool isConstantHop, long? constantHopPeriod = null, long? constantHopOffset = null)
            => new SetPropertyStreamable<TKey, TPayload>(source.GetStreamable(), e => e.ToConstantHop(isConstantHop, constantHopPeriod, constantHopOffset));

        /// <summary>
        /// Sets the PayloadEqualityComparer property associated with the stream.
        /// This comparer is an efficient comparer optimized for this data instance, and does not apply to other streams with
        /// the same schema. For a schema-level equality comparer, implement the interface IEqualityComparerExpression.
        /// </summary>
        public static IStreamable<TKey, TPayload> PayloadEqualityComparer<TKey, TPayload>(
            this IPropertySetter<TKey, TPayload> source,
            IEqualityComparerExpression<TPayload> payloadEqualityComparer)
            => new SetPropertyStreamable<TKey, TPayload>(source.GetStreamable(), e => e.ToPayloadEqualityComparer(payloadEqualityComparer));

        /// <summary>
        /// Sets the PayloadEqualityComparer property associated with the stream.
        /// This comparer is an efficient comparer optimized for this data instance, and does not apply to other streams with
        /// the same schema. For a schema-level equality comparer, implement the interface IEqualityComparerExpression.
        /// </summary>
        public static IStreamable<TKey, TPayload> PayloadEqualityComparer<TKey, TPayload>(
            this IPropertySetter<TKey, TPayload> source,
            Expression<Func<TPayload, TPayload, bool>> equalsExpr,
            Expression<Func<TPayload, int>> getHashCodeExpr)
            => new SetPropertyStreamable<TKey, TPayload>(
                source.GetStreamable(), e => e.ToPayloadEqualityComparer(
                    new EqualityComparerExpression<TPayload>(equalsExpr, getHashCodeExpr)));

        /// <summary>
        /// Sets the PayloadComparer property associated with the stream.
        /// This comparer is an efficient comparer optimized for this data instance, and does not apply to other streams with
        /// the same schema. For a schema-level comparer, implement the interface IComparerExpression.
        /// </summary>
        public static IStreamable<TKey, TPayload> PayloadComparer<TKey, TPayload>(
            this IPropertySetter<TKey, TPayload> source,
            IComparerExpression<TPayload> payloadComparer)
            => new SetPropertyStreamable<TKey, TPayload>(source.GetStreamable(), e => e.ToPayloadComparer(payloadComparer));

        /// <summary>
        /// Sets the PayloadComparer property associated with the stream.
        /// This comparer is an efficient comparer optimized for this data instance, and does not apply to other streams with
        /// the same schema. For a schema-level comparer, implement the interface IComparerExpression.
        /// </summary>
        public static IStreamable<TKey, TPayload> PayloadComparer<TKey, TPayload>(
            this IPropertySetter<TKey, TPayload> source,
            Expression<Comparison<TPayload>> compareExpr)
            => new SetPropertyStreamable<TKey, TPayload>(
                source.GetStreamable(), e => e.ToPayloadComparer(
                    new ComparerExpression<TPayload>(compareExpr)));

        /// <summary>
        /// Sets the KeyEqualityComparer property associated with the stream.
        /// This comparer is an efficient comparer optimized for this data instance, and does not apply to other streams with
        /// the same schema. For a schema-level equality comparer, implement the interface IEqualityComparerExpression.
        /// </summary>
        public static IStreamable<TKey, TPayload> KeyEqualityComparer<TKey, TPayload>(
            this IPropertySetter<TKey, TPayload> source,
            IEqualityComparerExpression<TKey> keyEqualityComparer)
            => new SetPropertyStreamable<TKey, TPayload>(source.GetStreamable(), e => e.ToKeyEqualityComparer(keyEqualityComparer));

        /// <summary>
        /// Sets a selected-substream equality comparer for the stream. Multiple of these can be set for various selectors.
        /// This comparer is an efficient comparer optimized for this data instance, and does not apply to other streams with
        /// the same schema. For a schema-level equality comparer, implement the interface IEqualityComparerExpression.
        /// </summary>
        public static IStreamable<TKey, TPayload> EqualityComparer<TKey, TPayload, T>(
            this IPropertySetter<TKey, TPayload> source,
            Expression<Func<TPayload, T>> selectorExpr,
            IEqualityComparerExpression<T> equalityComparerExpr)
            => new SetPropertyStreamable<TKey, TPayload>(
                source.GetStreamable(),
                e => e.ToEqualityComparer(selectorExpr, equalityComparerExpr));

        /// <summary>
        /// Sets a selected-substream equality comparer for the stream. Multiple of these can be set for various selectors.
        /// This comparer is an efficient comparer optimized for this data instance, and does not apply to other streams with
        /// the same schema.
        /// </summary>
        public static IStreamable<TKey, TPayload> EqualityComparer<TKey, TPayload, T>(
            this IPropertySetter<TKey, TPayload> source,
            Expression<Func<TPayload, T>> selectorExpr,
            Expression<Func<T, T, bool>> equalsExpr,
            Expression<Func<T, int>> getHashCodeExpr)
            => new SetPropertyStreamable<TKey, TPayload>(
                source.GetStreamable(),
                e => e.ToEqualityComparer(selectorExpr, new EqualityComparerExpression<T>(equalsExpr, getHashCodeExpr)));

        /// <summary>
        /// Sets a property whether or nor the stream is sorted (by entire payload) per snapshot
        /// </summary>
        public static IStreamable<TKey, TPayload> IsSnapshotSorted<TKey, TPayload>(this IPropertySetter<TKey, TPayload> source, bool isSnapshotSorted, Guid? packingScheme = null)
            => new SetPropertyStreamable<TKey, TPayload>(source.GetStreamable(), e => e.ToSnapshotSorted(isSnapshotSorted, packingScheme));

        /// <summary>
        /// Sets a property whether or nor the stream is sorted per snapshot. If sorted, specifies the sort fields associated with the stream (entire payload by default)
        /// </summary>
        public static IStreamable<TKey, TPayload> IsSnapshotSorted<TKey, TPayload, T>
            (this IPropertySetter<TKey, TPayload> source, bool isSnapshotSorted, Expression<Func<TPayload, T>> sortFieldsSelector, Guid? packingScheme = null)
            => new SetPropertyStreamable<TKey, TPayload>(source.GetStreamable(), e => e.ToSnapshotSorted(isSnapshotSorted, sortFieldsSelector, packingScheme));

        /// <summary>
        /// Sets the current stream properties to the provided argument (newProperties)
        /// </summary>
        public static IStreamable<TKey, TPayload> SetProperties<TKey, TPayload>(this IStreamable<TKey, TPayload> source, StreamProperties<TKey, TPayload> newProperties)
            => new SetPropertyStreamable<TKey, TPayload>(source, e => newProperties);

        /// <summary>
        /// Sets the out parameter (properties) to the current properties of the stream
        /// </summary>
        public static IStreamable<TKey, TPayload> GetProperties<TKey, TPayload>(this IStreamable<TKey, TPayload> source, out StreamProperties<TKey, TPayload> currentProperties)
        {
            currentProperties = source.Properties;
            return source;
        }

        #endregion
    }

    /// <summary>
    /// Static class for transformations to Streamables
    /// </summary>
    public static partial class Streamable
    {
        #region Import/export ops

        /// <summary>
        /// Converts a stream into an interval-only stream (devoid of end edges).
        /// </summary>
        internal static IStreamable<TUnit, TPayload> ToEndEdgeFreeStream<TUnit, TPayload>(
            this IStreamable<TUnit, TPayload> stream)
        {
            Invariant.IsNotNull(stream, nameof(stream));

            return new EndEdgeFreeOutputStreamable<TUnit, TPayload>(stream);
        }

        /// <summary>
        /// Create a stream that reports all deaccumulations as an insert-only point stream (converts all events into point events at end).
        /// </summary>
        public static IStreamable<TKey, TPayload> PointAtEnd<TKey, TPayload>(
            this IStreamable<TKey, TPayload> stream)
        {
            Invariant.IsNotNull(stream, nameof(stream));

            return new PointAtEndStreamable<TKey, TPayload>(stream);
        }

        /// <summary>
        /// Create a stream that extends all event lifetimes by a fixed amount.
        /// </summary>
        public static IStreamable<TKey, TPayload> ExtendLifetime<TKey, TPayload>(
            this IStreamable<TKey, TPayload> stream,
            long duration)
        {
            Contract.Requires(stream != null);
            if (stream.Properties.IsConstantDuration)
            {
                var newDuration = duration + stream.Properties.ConstantDurationLength.Value;
                return newDuration > 0
                    ? AlterEventDuration(stream, newDuration)
                    : Where(stream, o => false);
            }
            return new ExtendLifetimeStreamable<TKey, TPayload>(stream, duration);
        }
        #endregion

        #region IStreamable<,> ops

        /// <summary>
        /// Performs dynamic version of multicast over a streamable. This allows query writers to execute
        /// multiple subqueries over the same physical input stream - streams can be added or removed. It is
        /// up to the user to ensure that the stream has no end edges, otherwise a dynamically subscribed subscriber may
        /// receive a malformed stream (end edge without corresponding start edge).
        /// Usage: stream.Publish(); stream.Subscribe(...); stream.Connect(); stream.Subscribe(...);
        /// </summary>
        public static IConnectableStreamable<TKey, TPayload> Publish<TKey, TPayload>(this IStreamable<TKey, TPayload> source)
        {
            Invariant.IsNotNull(source, nameof(source));

            return new ConnectableStreamable<TKey, TPayload>(source);
        }

        /// <summary>
        /// Performs multicast over a streamable. This allows query writers to execute multiple subqueries over the same physical input stream.
        /// </summary>
        public static IStreamable<TKey, TResult> Multicast<TKey, TPayload, TResult>(this IStreamable<TKey, TPayload> source, Func<IStreamable<TKey, TPayload>, IStreamable<TKey, TResult>> selector)
        {
            Invariant.IsNotNull(source, nameof(source));
            Invariant.IsNotNull(selector, nameof(selector));

            return new MulticastStreamable<TKey, TPayload, TResult>(source, selector);
        }

        /// <summary>
        /// Performs multicast over a streamable. This allows query writers to execute multiple subqueries over the same physical input stream.
        /// </summary>
        public static IStreamable<TKey, TPayload>[] Multicast<TKey, TPayload>(this IStreamable<TKey, TPayload> source, int outputCount)
        {
            Invariant.IsNotNull(source, nameof(source));
            Invariant.IsPositive(outputCount, nameof(outputCount));

            return NWayMulticast<TKey, TPayload>.GenerateStreamableArray(source, outputCount);
        }

        /// <summary>
        /// Performs multicast over a streamable. This allows query writers to execute multiple subqueries over the same physical input stream.
        /// </summary>
        public static IStreamable<TKey, TResult> Multicast<TKey, TPayloadLeft, TPayloadRight, TResult>(this IStreamable<TKey, TPayloadLeft> sourceLeft, IStreamable<TKey, TPayloadRight> sourceRight, Func<IStreamable<TKey, TPayloadLeft>, IStreamable<TKey, TPayloadRight>, IStreamable<TKey, TResult>> selector)
        {
            Invariant.IsNotNull(sourceLeft, nameof(sourceLeft));
            Invariant.IsNotNull(sourceRight, nameof(sourceRight));
            Invariant.IsNotNull(selector, nameof(selector));

            return new BinaryMulticastStreamable<TKey, TPayloadLeft, TPayloadRight, TResult>(sourceLeft, sourceRight, selector);
        }

        /// <summary>
        /// Converts a stream of columnar batches into a stream of row oriented batches.
        /// </summary>
        internal static IStreamable<TKey, TPayload> ColumnToRow<TKey, TPayload>(this IStreamable<TKey, TPayload> source)
        {
            Invariant.IsNotNull(source, nameof(source));

            return !source.Properties.IsColumnar
                ? source
                : new ColumnToRowStreamable<TKey, TPayload>(source);
        }

        /// <summary>
        /// Converts a stream of row oriented batches into a stream of columnar batches
        /// </summary>
        internal static IStreamable<TKey, TPayload> RowToColumn<TKey, TPayload>(this IStreamable<TKey, TPayload> source)
        {
            Invariant.IsNotNull(source, nameof(source));

            return source.Properties.IsColumnar
                ? source
                : new RowToColumnStreamable<TKey, TPayload>(source);
        }

        /// <summary>
        /// Performs a filter over a streamable, excluding rows for which the predicate evaluates to false.
        /// </summary>
        /// <param name="source">The input stream to filter</param>
        /// <param name="predicate">The predicate to apply to all data in the stream</param>
        public static IStreamable<TKey, TPayload> Where<TKey, TPayload>(this IStreamable<TKey, TPayload> source, Expression<Func<TPayload, bool>> predicate)
        {
            Invariant.IsNotNull(source, nameof(source));
            Invariant.IsNotNull(predicate, nameof(predicate));

            return source is IFusibleStreamable<TKey, TPayload> s
                ? s.FuseWhere(predicate)
                : (IStreamable<TKey, TPayload>)new WhereStreamable<TKey, TPayload>(source, predicate);
        }

        /// <summary>
        /// Performs the 'Chop' operator to chop (partition) long-lasting intervals and edges across beat boundaries.
        /// </summary>
        public static IStreamable<TKey, TPayload> Chop<TKey, TPayload>(
            this IStreamable<TKey, TPayload> source,
            long offset,
            long period)
        {
            Invariant.IsNotNull(source, nameof(source));

            return new BeatStreamable<TKey, TPayload>(source, offset, period);
        }

        /// <summary>
        /// This select many is used for generating many payloads out of one
        /// </summary>
        public static IStreamable<TKey, TResult> SelectMany<TKey, TPayload, TResult>(
            this IStreamable<TKey, TPayload> source,
            Expression<Func<TPayload, IEnumerable<TResult>>> selector)
        {
            Invariant.IsNotNull(source, nameof(source));
            Invariant.IsNotNull(selector, nameof(selector));

            return source is IFusibleStreamable<TKey, TPayload> s && s.CanFuseSelectMany(selector, false, false)
                ? s.FuseSelectMany(selector)
                : (IStreamable<TKey, TResult>)new SelectManyStreamable<TKey, TPayload, TResult>(source, selector);
        }

        /// <summary>
        /// This select many is used for generating many payloads out of one
        /// </summary>
        public static IStreamable<TKey, TResult> SelectMany<TKey, TPayload, TResult>(
            this IStreamable<TKey, TPayload> source,
            Expression<Func<long, TPayload, IEnumerable<TResult>>> selector)
        {
            Invariant.IsNotNull(source, nameof(source));
            Invariant.IsNotNull(selector, nameof(selector));

            return source is IFusibleStreamable<TKey, TPayload> s && s.CanFuseSelectMany(selector, true, false)
                ? s.FuseSelectMany(selector)
                : (IStreamable<TKey, TResult>)new SelectManyStreamable<TKey, TPayload, TResult>(source, selector, hasStartEdge: true);
        }

        /// <summary>
        /// This select many is used for generating many payloads out of one
        /// </summary>
        public static IStreamable<TKey, TResult> SelectManyByKey<TKey, TPayload, TResult>(
            this IStreamable<TKey, TPayload> source,
            Expression<Func<TKey, TPayload, IEnumerable<TResult>>> selector)
        {
            Invariant.IsNotNull(source, nameof(source));
            Invariant.IsNotNull(selector, nameof(selector));

            return source is IFusibleStreamable<TKey, TPayload> s && s.CanFuseSelectMany(selector, false, true)
                ? s.FuseSelectManyWithKey(selector)
                : (IStreamable<TKey, TResult>)new SelectManyStreamable<TKey, TPayload, TResult>(source, selector, hasKey: true);
        }

        /// <summary>
        /// This select many is used for generating many payloads out of one
        /// </summary>
        public static IStreamable<TKey, TResult> SelectManyByKey<TKey, TPayload, TResult>(
            this IStreamable<TKey, TPayload> source,
            Expression<Func<long, TKey, TPayload, IEnumerable<TResult>>> selector)
        {
            Invariant.IsNotNull(source, nameof(source));
            Invariant.IsNotNull(selector, nameof(selector));

            return source is IFusibleStreamable<TKey, TPayload> s && s.CanFuseSelectMany(selector, true, true)
                ? s.FuseSelectManyWithKey(selector)
                : (IStreamable<TKey, TResult>)new SelectManyStreamable<TKey, TPayload, TResult>(source, selector, hasStartEdge: true, hasKey: true);
        }

        /// <summary>
        /// This select many is used for joins derived from the comprehension syntax as well as non-empty reducers in Group and Apply
        /// </summary>
        public static IStreamable<TKey, TResult> SelectMany<TKey, TLeft, TRight, TResult>(
            this IStreamable<TKey, TLeft> left,
            Func<Empty, IStreamable<TKey, TRight>> right,
            Expression<Func<TLeft, TRight, TResult>> resultSelector)
        {
            Invariant.IsNotNull(left, nameof(left));
            Invariant.IsNotNull(right, nameof(right));
            Invariant.IsNotNull(resultSelector, nameof(resultSelector));

            return new EquiJoinStreamable<TKey, TLeft, TRight, TResult>(left, right(Empty.Default), resultSelector);
        }

        /// <summary>
        /// Stitch is the reverse of the 'Chop' operator: when it finds an END payload and a BEGIN payload at the same
        /// time, it removes both from the stream. The net effect is that if a value in a signal doesn't change, then the
        /// stream won't have new events. This is mostly useful for human eyes; mathemtically, the two should be identical
        /// </summary>
        /// <typeparam name="TKey"></typeparam>
        /// <typeparam name="TPayload"></typeparam>
        /// <param name="source"></param>
        /// <returns></returns>
        public static IStreamable<TKey, TPayload> Stitch<TKey, TPayload>(this IStreamable<TKey, TPayload> source)
        {
            Invariant.IsNotNull(source, nameof(source));

            return new StitchStreamable<TKey, TPayload>(source);
        }

        /// <summary>
        /// Union is a temporal union that combines two streams of like schema
        /// </summary>
        /// <param name="left">Left source streamable for the operation.</param>
        /// <param name="right">Right source streamable for the operation.</param>
        public static IStreamable<TKey, TPayload> Union<TKey, TPayload>(
            this IStreamable<TKey, TPayload> left,
            IStreamable<TKey, TPayload> right)
        {
            Invariant.IsNotNull(left, nameof(left));
            Invariant.IsNotNull(right, nameof(right));

            return new UnionStreamable<TKey, TPayload>(left, right);
        }

        /// <summary>
        /// Performs an equijoin between 2 streams where the join key is of type TJoinKey and selectors are passed to extract
        /// join keys from payloads
        /// </summary>
        /// <typeparam name="TKey">The key type for the inputs.</typeparam>
        /// <typeparam name="TLeft">The type of the left input.</typeparam>
        /// <typeparam name="TRight">The type of the right input.</typeparam>
        /// <typeparam name="TJoinKey">The type of the join condition.</typeparam>
        /// <typeparam name="TResult">The type of the output of the join.</typeparam>
        /// <param name="left">The left input to the join operation.</param>
        /// <param name="right">The right input to the join operation.</param>
        /// <param name="leftKeySelector">An expression that specifies the left half of the join condition.</param>
        /// <param name="rightKeySelector">An expression that specifies the right half of the join condition.</param>
        /// <param name="resultSelector">An expression that describes how to create result instances.</param>
        /// <returns></returns>
        public static IStreamable<TKey, TResult> Join<TKey, TLeft, TRight, TJoinKey, TResult>(
            this IStreamable<TKey, TLeft> left,
            IStreamable<TKey, TRight> right,
            Expression<Func<TLeft, TJoinKey>> leftKeySelector,
            Expression<Func<TRight, TJoinKey>> rightKeySelector,
            Expression<Func<TLeft, TRight, TResult>> resultSelector)
            => left.Join(right, leftKeySelector, rightKeySelector, resultSelector, OperationalHint.None);

        /// <summary>
        /// Performs an equijoin between 2 streams where the join key is of type TJoinKey and selectors are passed to extract
        /// join keys from payloads
        /// </summary>
        /// <typeparam name="TKey">The key type for the inputs.</typeparam>
        /// <typeparam name="TLeft">The type of the left input.</typeparam>
        /// <typeparam name="TRight">The type of the right input.</typeparam>
        /// <typeparam name="TJoinKey">The type of the join condition.</typeparam>
        /// <typeparam name="TResult">The type of the output of the join.</typeparam>
        /// <param name="left">The left input to the join operation.</param>
        /// <param name="right">The right input to the join operation.</param>
        /// <param name="leftKeySelector">An expression that specifies the left half of the join condition.</param>
        /// <param name="rightKeySelector">An expression that specifies the right half of the join condition.</param>
        /// <param name="resultSelector">An expression that describes how to create result instances.</param>
        /// <param name="joinOptions">Additional parameter that specifies more information about the join.</param>
        /// <returns></returns>
        public static IStreamable<TKey, TResult> Join<TKey, TLeft, TRight, TJoinKey, TResult>(
            this IStreamable<TKey, TLeft> left,
            IStreamable<TKey, TRight> right,
            Expression<Func<TLeft, TJoinKey>> leftKeySelector,
            Expression<Func<TRight, TJoinKey>> rightKeySelector,
            Expression<Func<TLeft, TRight, TResult>> resultSelector,
            OperationalHint joinOptions = OperationalHint.None)
        {
            Invariant.IsNotNull(left, nameof(left));
            Invariant.IsNotNull(right, nameof(right));
            Invariant.IsNotNull(leftKeySelector, nameof(leftKeySelector));
            Invariant.IsNotNull(rightKeySelector, nameof(rightKeySelector));
            Invariant.IsNotNull(resultSelector, nameof(resultSelector));

            var map1 = left.Map(leftKeySelector);
            var map2 = right.Map(rightKeySelector);

            return map1.Reduce(map2, (a, b) => a.Join(b, resultSelector), (g, c) => c, joinOptions);
        }

        /// <summary>
        /// Performs a cross-product between 2 streams
        /// </summary>
        public static IStreamable<TKey, TResult> Join<TKey, TLeft, TRight, TResult>(
            this IStreamable<TKey, TLeft> left,
            IStreamable<TKey, TRight> right,
            Expression<Func<TLeft, TRight, TResult>> resultSelector)
        {
            Invariant.IsNotNull(left, nameof(left));
            Invariant.IsNotNull(right, nameof(right));

            return new EquiJoinStreamable<TKey, TLeft, TRight, TResult>(left, right, resultSelector);
        }

        /// <summary>
        /// Performs a left anti-semi join using the passed in predicate as the join condition.
        /// </summary>
        public static IStreamable<TKey, TLeft> WhereNotExists<TKey, TLeft, TRight, TJoinKey>(
            this IStreamable<TKey, TLeft> left,
            IStreamable<TKey, TRight> right,
            Expression<Func<TLeft, TJoinKey>> leftKeySelector,
            Expression<Func<TRight, TJoinKey>> rightKeySelector)
        {
            Invariant.IsNotNull(left, nameof(left));
            Invariant.IsNotNull(right, nameof(right));
            Invariant.IsNotNull(leftKeySelector, nameof(leftKeySelector));
            Invariant.IsNotNull(rightKeySelector, nameof(rightKeySelector));

            var map1 = left.Map(leftKeySelector);
            var map2 = right.Map(rightKeySelector);

            return
                map1.Reduce(
                    map2,
                    (a, b) => a.WhereNotExists(b),
                    (g, c) => c);
        }

        /// <summary>
        /// Performs a left anti-semi join without any join condition (join condition is true).
        /// </summary>
        public static IStreamable<TKey, TLeft> WhereNotExists<TKey, TLeft, TRight>(
            this IStreamable<TKey, TLeft> left,
            IStreamable<TKey, TRight> right)
        {
            Invariant.IsNotNull(left, nameof(left));
            Invariant.IsNotNull(right, nameof(right));

            return new LeftAntiSemiJoinStreamable<TKey, TLeft, TRight>(left, right);
        }

        /// <summary>
        /// Passes a truncated version of each event on the left, where the left event is truncated by the first event on the right
        /// whose Vs occurs after the event on the left. There is no restriction on join condition.
        /// </summary>
        public static IStreamable<TKey, TPayload> ClipEventDuration<TKey, TPayload, TClip>(
            this IStreamable<TKey, TPayload> source,
            IStreamable<TKey, TClip> clip)
        {
            Invariant.IsNotNull(source, nameof(source));
            Invariant.IsNotNull(clip, nameof(clip));

            return new ClipJoinStreamable<TKey, TPayload, TClip>(source, clip);
        }

        /// <summary>
        /// Passes a truncated version of each event on the left, where the left event is truncated by the first event on the right
        /// whose Vs occurs after the event on the left, whose join condition is met, and where the keys for both streams match. A
        /// fast join key comparer is passed in for efficiency.
        /// </summary>
        public static IStreamable<TKey, TLeft> ClipEventDuration<TKey, TLeft, TRight, TJoinKey>(
            this IStreamable<TKey, TLeft> left,
            IStreamable<TKey, TRight> right,
            Expression<Func<TLeft, TJoinKey>> leftKeySelector,
            Expression<Func<TRight, TJoinKey>> rightKeySelector)
        {
            Invariant.IsNotNull(left, nameof(left));
            Invariant.IsNotNull(right, nameof(right));
            Invariant.IsNotNull(leftKeySelector, nameof(leftKeySelector));
            Invariant.IsNotNull(rightKeySelector, nameof(rightKeySelector));

            var map1 = left.Map(leftKeySelector);
            var map2 = right.Map(rightKeySelector);

            return
                map1.Reduce(
                    map2,
                    (a, b) => new ClipJoinStreamable<CompoundGroupKey<TKey, TJoinKey>, TLeft, TRight>
                                (a, b),
                    (g, c) => c);
        }

        /// <summary>
        /// Performs a group and apply operation on the stream.
        /// </summary>
        public static IStreamable<TOuterKey, TResult> GroupApply<TOuterKey, TPayload, TInnerKey, TBind, TResult>(
            this IStreamable<TOuterKey, TPayload> source,
            Expression<Func<TPayload, TInnerKey>> keySelector,
            Func<IStreamable<CompoundGroupKey<TOuterKey, TInnerKey>, TPayload>, IStreamable<CompoundGroupKey<TOuterKey, TInnerKey>, TBind>> applyFunc,
            Expression<Func<GroupSelectorInput<TInnerKey>, TBind, TResult>> resultSelector)
        {
            Invariant.IsNotNull(source, nameof(source));
            Invariant.IsNotNull(keySelector, nameof(keySelector));

            return source.Map(keySelector).Reduce(applyFunc, resultSelector);
        }

        /// <summary>
        /// Performs a group and apply operation on the stream.
        /// </summary>
        public static IStreamable<TOuterKey, TResult> GroupApply<TOuterKey, TPayload, TInnerKey, TResult>(
            this IStreamable<TOuterKey, TPayload> source,
            Expression<Func<TPayload, TInnerKey>> keySelector,
            Func<IStreamable<CompoundGroupKey<TOuterKey, TInnerKey>, TPayload>, IStreamable<CompoundGroupKey<TOuterKey, TInnerKey>, TResult>> applyFunc)
            => source.GroupApply(keySelector, applyFunc, (e1, e2) => e2);

        /// <summary>
        /// Needed to make the comprehension syntax happy. Consider using GroupApply instead.
        /// </summary>
        public static IMapDefinition<TOuterKey, TPayload, TPayload, TInnerKey, TPayload> GroupBy<TOuterKey, TPayload, TInnerKey>(
            this IStreamable<TOuterKey, TPayload> source,
            Expression<Func<TPayload, TInnerKey>> keySelector)
        {
            Invariant.IsNotNull(source, nameof(source));
            Invariant.IsNotNull(keySelector, nameof(keySelector));

            return new MapDefinition<TOuterKey, TPayload, TPayload, TInnerKey, TPayload>(source, null, (a, b) => a, keySelector);
        }

        /// <summary>
        /// This is here to make the comprehension syntax happy. Consider using GroupApply instead.
        /// </summary>
        public static IStreamable<TOuterKey, TOutput> SelectMany<TOuterKey, TInnerKey, TPayload, TResult, TBind, TOutput>(
            this IMapDefinition<TOuterKey, TPayload, TPayload, TInnerKey, TResult> groupDefinition,
            Func<IStreamable<CompoundGroupKey<TOuterKey, TInnerKey>, TResult>, IStreamable<CompoundGroupKey<TOuterKey, TInnerKey>, TBind>> apply,
            Expression<Func<GroupSelectorInput<TInnerKey>, TBind, TOutput>> resultSelector)
        {
            Invariant.IsNotNull(groupDefinition, nameof(groupDefinition));
            Invariant.IsNotNull(apply, nameof(apply));
            Invariant.IsNotNull(resultSelector, nameof(resultSelector));

            return ((MapDefinition<TOuterKey, TPayload, TPayload, TInnerKey, TResult>)groupDefinition).CreateStreamable(apply, resultSelector);
        }

        /// <summary>
        /// Takes a single stream and breaks it into a partitioned stream.
        /// </summary>
        public static IStreamable<PartitionKey<TPartitionKey>, TPayload> Partition<TPartitionKey, TPayload>(
            this IStreamable<Empty, TPayload> stream,
            Expression<Func<TPayload, TPartitionKey>> constructor,
            long partitionLag = long.MinValue)
            => new PartitionStreamable<TPartitionKey, TPayload>(stream, constructor, partitionLag);
        #endregion

        #region MapReduce

        /// <summary>
        /// The Map phase of a single input map-only operation. Allows the specification of streaming logic on the mapper.
        /// </summary>
        public static IMapDefinition<TOuterKey, TMapInput, TMapInput, TOuterKey, TReduceInput> Map<TOuterKey, TMapInput, TReduceInput>(
            this IStreamable<TOuterKey, TMapInput> source,
            Func<IStreamable<TOuterKey, TMapInput>, IStreamable<TOuterKey, TReduceInput>> mapper)
            => Map(source, mapper, (Expression<Func<TReduceInput, TOuterKey>>)null);

        /// <summary>
        /// The Map phase of a single input map operation.
        /// </summary>
        internal static IMapDefinition<TOuterKey, TMapInput, TMapInput, TInnerKey, TMapInput> Map<TOuterKey, TMapInput, TInnerKey>(
            this IStreamable<TOuterKey, TMapInput> source,
            Expression<Func<TMapInput, TInnerKey>> keySelector)
            => Map(source, a => a, keySelector);

        /// <summary>
        /// The Map phase of a single input map/reduce operation. Allows the specification of streaming logic on the mapper,
        /// and a key selector for the next (reduce) stage.
        /// </summary>
        public static IMapDefinition<TOuterKey, TMapInput, TMapInput, TInnerKey, TReduceInput> Map<TOuterKey, TMapInput, TInnerKey, TReduceInput>(
            this IStreamable<TOuterKey, TMapInput> source,
            Func<IStreamable<TOuterKey, TMapInput>, IStreamable<TOuterKey, TReduceInput>> mapper,
            Expression<Func<TReduceInput, TInnerKey>> keySelector)
            => new MapDefinition<TOuterKey, TMapInput, TMapInput, TInnerKey, TReduceInput>
                (source, null, (a, b) => mapper(a), keySelector);

        /// <summary>
        /// Empty reducer. Follows a map operator in situations where the mapper is being used to parallelize a stateless query. It simply unmaps the input
        /// </summary>
        public static IStreamable<TOuterKey, TReduceInput> Reduce<TOuterKey, TMapInputLeft, TMapInputRight, TInnerKey, TReduceInput>(
            this IMapDefinition<TOuterKey, TMapInputLeft, TMapInputRight, TInnerKey, TReduceInput> mapDefinition)
            => ((MapDefinition<TOuterKey, TMapInputLeft, TMapInputRight, TInnerKey, TReduceInput>)mapDefinition).CreateStreamable<TReduceInput, TReduceInput>();

        /// <summary>
        /// Single-input reducer. Takes a mapped stream and applies a stream valued function (reducer) to each of the partitions. The result selector allows the
        /// reintroduction of the grouping key to the output in case it has been lost in the apply function.
        /// </summary>
        public static IStreamable<TOuterKey, TOutput> Reduce<TOuterKey, TMapInputLeft, TMapInputRight, TInnerKey, TReduceInput, TSelectorInput, TOutput>(
            this IMapDefinition<TOuterKey, TMapInputLeft, TMapInputRight, TInnerKey, TReduceInput> mapDefinition,
            Func<IStreamable<CompoundGroupKey<TOuterKey, TInnerKey>, TReduceInput>, IStreamable<CompoundGroupKey<TOuterKey, TInnerKey>, TSelectorInput>> reducer,
            Expression<Func<GroupSelectorInput<TInnerKey>, TSelectorInput, TOutput>> resultSelector)
            => ((MapDefinition<TOuterKey, TMapInputLeft, TMapInputRight, TInnerKey, TReduceInput>)mapDefinition).CreateStreamable(reducer, resultSelector);

        /// <summary>
        /// Two-input reducer. This reducer takes the result of 2 map operators (one can be implicit by using . ) and applies a 2 input stream valued function (reducer) to each
        /// partitioned stream pair. Note that the two mapped input stream must have the same mapping type. The result selector allows the
        /// reintroduction of the grouping key to the output in case it has been lost in the apply function.
        /// Additional parameter allows specifying whether reduce is asymmetric (multicast left side, spray right side)
        /// </summary>
        public static IStreamable<TOuterKey, TOutput> Reduce<TOuterKey, TMapInputLeft1, TMapInputRight1, TMapInputLeft2, TMapInputRight2, TInnerKey, TReduceInput1, TReduceInput2, TSelectorInput, TOutput>(
            this IMapDefinition<TOuterKey, TMapInputLeft1, TMapInputRight1, TInnerKey, TReduceInput1> mapDefinitionLeft,
            IMapDefinition<TOuterKey, TMapInputLeft2, TMapInputRight2, TInnerKey, TReduceInput2> mapDefinitionRight,
            Func<IStreamable<CompoundGroupKey<TOuterKey, TInnerKey>, TReduceInput1>, IStreamable<CompoundGroupKey<TOuterKey, TInnerKey>, TReduceInput2>, IStreamable<CompoundGroupKey<TOuterKey, TInnerKey>, TSelectorInput>> reducer,
            Expression<Func<GroupSelectorInput<TInnerKey>, TSelectorInput, TOutput>> resultSelector,
            OperationalHint reduceOptions = OperationalHint.None)
            => ((MapDefinition<TOuterKey, TMapInputLeft1, TMapInputRight1, TInnerKey, TReduceInput1>)mapDefinitionLeft).CreateStreamable(mapDefinitionRight, reducer, resultSelector, reduceOptions);
        #endregion

        #region Aggregates
        /// <summary>
        /// Computes a time-sensitive count aggregate using snapshot semantics.
        /// </summary>
        public static IStreamable<TKey, ulong> Count<TKey, TPayload>(
            this IStreamable<TKey, TPayload> source)
            => Aggregate(source, w => w.Count());

        /// <summary>
        /// Computes a time-sensitive count aggregate of the non-null values using snapshot semantics.
        /// </summary>
        public static IStreamable<TKey, ulong> CountNotNull<TKey, TPayload, TValue>(
            this IStreamable<TKey, TPayload> source,
            Expression<Func<TPayload, TValue>> selector)
        {
            Invariant.IsNotNull(source, nameof(source));
            Invariant.IsNotNull(selector, nameof(selector));
            return source.Aggregate(w => w.CountNotNull(selector));
        }

        /// <summary>
        /// Computes a time-sensitive minimum aggregate using snapshot semantics.
        /// </summary>
        public static IStreamable<TKey, TPayload> Min<TKey, TPayload>(
            this IStreamable<TKey, TPayload> source)
            => source.Aggregate(w => w.Min(v => v));

        /// <summary>
        /// Computes a time-sensitive minimum aggregate using snapshot semantics.
        /// </summary>
        public static IStreamable<TKey, T> Min<TKey, TPayload, T>(
            this IStreamable<TKey, TPayload> source,
            Expression<Func<TPayload, T>> selector)
        {
            Invariant.IsNotNull(source, nameof(source));
            Invariant.IsNotNull(selector, nameof(selector));
            return source.Aggregate(w => w.Min(selector));
        }

        /// <summary>
        /// Computes a time-sensitive minimum aggregate using snapshot semantics.
        /// </summary>
        public static IStreamable<TKey, TPayload> Min<TKey, TPayload>(
            this IStreamable<TKey, TPayload> source,
            Expression<Comparison<TPayload>> comparer)
        {
            Invariant.IsNotNull(source, nameof(source));
            Invariant.IsNotNull(comparer, nameof(comparer));
            return source.Aggregate(w => w.Min(v => v, new ComparerExpression<TPayload>(comparer)));
        }

        /// <summary>
        /// Computes a time-sensitive minimum aggregate using snapshot semantics with the provided ordering comparer.
        /// </summary>
        public static IStreamable<TKey, T> Min<TKey, TPayload, T>(
            this IStreamable<TKey, TPayload> source,
            Expression<Func<TPayload, T>> selector,
            Expression<Comparison<T>> comparer)
        {
            Invariant.IsNotNull(source, nameof(source));
            Invariant.IsNotNull(selector, nameof(selector));
            Invariant.IsNotNull(comparer, nameof(comparer));
            return source.Aggregate(w => w.Min(selector, new ComparerExpression<T>(comparer)));
        }

        /// <summary>
        /// Computes a time-sensitive maximum aggregate using snapshot semantics.
        /// </summary>
        public static IStreamable<TKey, TPayload> Max<TKey, TPayload>(
            this IStreamable<TKey, TPayload> source)
            => source.Aggregate(w => w.Max(v => v));

        /// <summary>
        /// Computes a time-sensitive maximum aggregate using snapshot semantics.
        /// </summary>
        public static IStreamable<TKey, T> Max<TKey, TPayload, T>(
            this IStreamable<TKey, TPayload> source,
            Expression<Func<TPayload, T>> selector)
        {
            Invariant.IsNotNull(source, nameof(source));
            Invariant.IsNotNull(selector, nameof(selector));
            return source.Aggregate(w => w.Max(selector));
        }

        /// <summary>
        /// Computes a time-sensitive maximum aggregate using snapshot semantics.
        /// </summary>
        public static IStreamable<TKey, TPayload> Max<TKey, TPayload>(
            this IStreamable<TKey, TPayload> source,
            Expression<Comparison<TPayload>> comparer)
        {
            Invariant.IsNotNull(source, nameof(source));
            Invariant.IsNotNull(comparer, nameof(comparer));
            return source.Aggregate(w => w.Max(v => v, new ComparerExpression<TPayload>(comparer)));
        }

        /// <summary>
        /// Computes a time-sensitive maximum aggregate using snapshot semantics with the provided ordering comparer.
        /// </summary>
        public static IStreamable<TKey, T> Max<TKey, TPayload, T>(
            this IStreamable<TKey, TPayload> source,
            Expression<Func<TPayload, T>> selector,
            Expression<Comparison<T>> comparer)
        {
            Invariant.IsNotNull(source, nameof(source));
            Invariant.IsNotNull(selector, nameof(selector));
            Invariant.IsNotNull(comparer, nameof(comparer));
            return source.Aggregate(w => w.Max(selector, new ComparerExpression<T>(comparer)));
        }

        /// <summary>
        /// Computes a time-sensitive top-k aggregate using snapshot semantics based on a key selector.
        /// </summary>
        public static IStreamable<TKey, List<RankedEvent<TPayload>>> TopK<TKey, TPayload>(
            this IStreamable<TKey, TPayload> source,
            int k)
        {
            Invariant.IsNotNull(source, nameof(source));
            Invariant.IsPositive(k, nameof(k));
            return source.Aggregate(w => w.TopK(v => v, k));
        }

        /// <summary>
        /// Computes a time-sensitive top-k aggregate using snapshot semantics based on a key selector.
        /// </summary>
        public static IStreamable<TKey, List<RankedEvent<TPayload>>> TopK<TKey, TPayload, T>(
            this IStreamable<TKey, TPayload> source,
            Expression<Func<TPayload, T>> selector,
            int k)
        {
            Invariant.IsNotNull(source, nameof(source));
            Invariant.IsNotNull(selector, nameof(selector));
            Invariant.IsPositive(k, nameof(k));
            return source.Aggregate(w => w.TopK(selector, k));
        }

        /// <summary>
        /// Computes a time-sensitive top-k aggregate using snapshot semantics based on a key selector.
        /// </summary>
        public static IStreamable<TKey, List<RankedEvent<TPayload>>> TopK<TKey, TPayload>(
            this IStreamable<TKey, TPayload> source,
            Expression<Comparison<TPayload>> comparer,
            int k)
        {
            Invariant.IsNotNull(source, nameof(source));
            Invariant.IsNotNull(comparer, nameof(comparer));
            Invariant.IsPositive(k, nameof(k));
            return source.Aggregate(w => w.TopK(v => v, new ComparerExpression<TPayload>(comparer), k));
        }

        /// <summary>
        /// Computes a time-sensitive top-k aggregate using snapshot semantics based on a key selector with the provided ordering comparer.
        /// </summary>
        public static IStreamable<TKey, List<RankedEvent<TPayload>>> TopK<TKey, TPayload, T>(
            this IStreamable<TKey, TPayload> source,
            Expression<Func<TPayload, T>> selector,
            Expression<Comparison<T>> comparer,
            int k)
        {
            Invariant.IsNotNull(source, nameof(source));
            Invariant.IsNotNull(selector, nameof(selector));
            Invariant.IsNotNull(comparer, nameof(comparer));
            Invariant.IsPositive(k, nameof(k));
            return source.Aggregate(w => w.TopK(selector, new ComparerExpression<T>(comparer), k));
        }
        #endregion

        #region CompoundAggregates
        /// <summary>
        /// Applies an aggregate to snapshot windows on the input stream.
        /// </summary>
        public static IStreamable<TKey, TOutput> Aggregate<TKey, TInput, TState, TOutput>(
            this IStreamable<TKey, TInput> source,
            Func<Window<TKey, TInput>, IAggregate<TInput, TState, TOutput>> aggregate)
        {
            Invariant.IsNotNull(source, nameof(source));
            Invariant.IsNotNull(aggregate, nameof(aggregate));
            return new SnapshotWindowStreamable<TKey, TInput, TState, TOutput>(source, aggregate(new Window<TKey, TInput>(source.Properties)));
        }

        /// <summary>
        /// Applies an aggregate to snapshot windows on the two merged input streams.
        /// </summary>
        internal static IStreamable<TKey, TOutput> Aggregate<TKey, TLeft, TRight, TState, TOutput>(
            this IStreamable<TKey, TLeft> left,
            IStreamable<TKey, TRight> right,
            Func<Window<TKey, TLeft>, Window<TKey, TRight>, IBinaryAggregate<TLeft, TRight, TState, TOutput>> aggregate)
        {
            Invariant.IsNotNull(left, nameof(left));
            Invariant.IsNotNull(right, nameof(right));
            Invariant.IsNotNull(aggregate, nameof(aggregate));

            var source = left.Select(o => new DiscriminatedUnion<TLeft, TRight> { Left = o, isLeft = true })
                .Union(right.Select(o => new DiscriminatedUnion<TLeft, TRight> { Right = o, isLeft = false }));

            return new SnapshotWindowStreamable<TKey, DiscriminatedUnion<TLeft, TRight>, TState, TOutput>(source, new DiscriminatedAggregate<TLeft, TRight, TState, TOutput>(aggregate(new Window<TKey, TLeft>(left.Properties), new Window<TKey, TRight>(right.Properties))));
        }

        /// <summary>
        /// Applies an aggregate to snapshot windows on the input stream.
        /// </summary>
        internal static IStreamable<TKey, TOutput> Aggregate<TKey, TInput, TState, TOutput>(
            this IStreamable<TKey, TInput> source,
            IAggregate<TInput, TState, TOutput> aggregate)
        {
            Invariant.IsNotNull(source, nameof(source));
            Invariant.IsNotNull(aggregate, nameof(aggregate));
            return new SnapshotWindowStreamable<TKey, TInput, TState, TOutput>(source, aggregate);
        }

        /// <summary>
        /// Applies an aggregate to snapshot windows on the two merged input streams.
        /// </summary>
        internal static IStreamable<TKey, TOutput> Aggregate<TKey, TLeft, TRight, TState, TOutput>(
            this IStreamable<TKey, TLeft> left,
            IStreamable<TKey, TRight> right,
            IBinaryAggregate<TLeft, TRight, TState, TOutput> aggregate)
        {
            Invariant.IsNotNull(left, nameof(left));
            Invariant.IsNotNull(right, nameof(right));
            Invariant.IsNotNull(aggregate, nameof(aggregate));

            var source = left.Select(o => new DiscriminatedUnion<TLeft, TRight> { Left = o, isLeft = true })
                .Union(right.Select(o => new DiscriminatedUnion<TLeft, TRight> { Right = o, isLeft = false }));

            return new SnapshotWindowStreamable<TKey, DiscriminatedUnion<TLeft, TRight>, TState, TOutput>(source, new DiscriminatedAggregate<TLeft, TRight, TState, TOutput>(aggregate));
        }
        #endregion

        /// <summary>
        /// Macro to perform a left-outer-join operation.
        /// </summary>
        /// <typeparam name="TKey">Type of (mapping) key in the stream</typeparam>
        /// <typeparam name="TLeft">Type of left input payload in the stream</typeparam>
        /// <typeparam name="TRight">Type of right input payload in the stream</typeparam>
        /// <typeparam name="TJoinKey">Type of join key for the join</typeparam>
        /// <typeparam name="TResult">Type of result payload in the stream</typeparam>
        /// <param name="left">Left input stream</param>
        /// <param name="right">Right input stream</param>
        /// <param name="leftKeySelector">Selector for the left-side join key</param>
        /// <param name="rightKeySelector">Selector for the right-side join key</param>
        /// <param name="outerResultSelector">Selector for the result for non-joining tuples</param>
        /// <param name="innerResultSelector">Selector for the result for joining tuples</param>
        /// <returns>Result (output) stream</returns>
        public static IStreamable<TKey, TResult> LeftOuterJoin<TKey, TLeft, TRight, TJoinKey, TResult>(
            this IStreamable<TKey, TLeft> left,
            IStreamable<TKey, TRight> right,
            Expression<Func<TLeft, TJoinKey>> leftKeySelector,
            Expression<Func<TRight, TJoinKey>> rightKeySelector,
            Expression<Func<TLeft, TResult>> outerResultSelector,
            Expression<Func<TLeft, TRight, TResult>> innerResultSelector)
        {
            Invariant.IsNotNull(left, nameof(left));
            Invariant.IsNotNull(right, nameof(right));

            return left.Multicast(right, (l_mc, r_mc) =>
            {
                var lasj = l_mc.WhereNotExists(r_mc, leftKeySelector, rightKeySelector).Select(outerResultSelector);
                var innerJoin = l_mc.Join(r_mc, leftKeySelector, rightKeySelector, innerResultSelector);
                return lasj.Union(innerJoin);
            });
        }

        /// <summary>
        /// Macro to perform a full-outer-join operation.
        /// </summary>
        /// <typeparam name="TKey">Type of (mapping) key in the stream</typeparam>
        /// <typeparam name="TLeft">Type of left input payload in the stream</typeparam>
        /// <typeparam name="TRight">Type of right input payload in the stream</typeparam>
        /// <typeparam name="TJoinKey">Type of join key for the join</typeparam>
        /// <typeparam name="TResult">Type of result payload in the stream</typeparam>
        /// <param name="left">Left input stream</param>
        /// <param name="right">Right input stream</param>
        /// <param name="leftKeySelector">Selector for the left-side join key</param>
        /// <param name="rightKeySelector">Selector for the right-side join key</param>
<<<<<<< HEAD
        /// <param name="leftResultSelector">Selector for the result for non-joining tuples from the left join input</param>
        /// <param name="rightResultSelector">Selector for the result for non-joining tuples from the right join input</param>
=======
        /// <param name="leftResultSelector">Selector for the result for the left non-joining tuples</param>
        /// <param name="rightResultSelector">Selector for the result for the right non-joining tuples</param>
>>>>>>> 2dc0755c
        /// <param name="innerResultSelector">Selector for the result for joining tuples</param>
        /// <returns>Result (output) stream</returns>
        public static IStreamable<TKey, TResult> FullOuterJoin<TKey, TLeft, TRight, TJoinKey, TResult>(
            this IStreamable<TKey, TLeft> left,
            IStreamable<TKey, TRight> right,
            Expression<Func<TLeft, TJoinKey>> leftKeySelector,
            Expression<Func<TRight, TJoinKey>> rightKeySelector,
            Expression<Func<TLeft, TResult>> leftResultSelector,
            Expression<Func<TRight, TResult>> rightResultSelector,
            Expression<Func<TLeft, TRight, TResult>> innerResultSelector)
        {
            Invariant.IsNotNull(left, nameof(left));
            Invariant.IsNotNull(right, nameof(right));

            return left.Multicast(right, (l_mc, r_mc) =>
            {
                var outerLeft = l_mc.WhereNotExists(r_mc, leftKeySelector, rightKeySelector).Select(leftResultSelector);
                var outerRight = r_mc.WhereNotExists(l_mc, rightKeySelector, leftKeySelector).Select(rightResultSelector);
                var innerJoin = l_mc.Join(r_mc, leftKeySelector, rightKeySelector, innerResultSelector);
                return outerLeft.Union(innerJoin).Union(outerRight);
            });
        }

        /// <summary>
        ///
        /// </summary>
        /// <typeparam name="TKey"></typeparam>
        /// <typeparam name="TLeft"></typeparam>
        /// <typeparam name="TRight"></typeparam>
        /// <typeparam name="TJoinKey"></typeparam>
        /// <param name="left"></param>
        /// <param name="right"></param>
        /// <param name="leftKeySelector"></param>
        /// <param name="rightKeySelector"></param>
        /// <param name="postPredicate"></param>
        /// <returns></returns>
        public static IStreamable<TKey, TLeft> WhereNotExists<TKey, TLeft, TRight, TJoinKey>(
            this IStreamable<TKey, TLeft> left,
            IStreamable<TKey, TRight> right,
            Expression<Func<TLeft, TJoinKey>> leftKeySelector,
            Expression<Func<TRight, TJoinKey>> rightKeySelector,
            Expression<Func<TLeft, TRight, bool>> postPredicate)
        {
            Invariant.IsNotNull(left, nameof(left));
            Invariant.IsNotNull(right, nameof(right));

            var e1 = Expression.Parameter(typeof(StructTuple<TLeft, TRight>), "e1");
            var postPredicateTransformed = Expression.Lambda<Func<StructTuple<TLeft, TRight>, bool>>
                (
                    Expression.Invoke(postPredicate, Expression.Field(e1, "Item1"), Expression.Field(e1, "Item2")),
                    new ParameterExpression[] { e1 });

            var leftMC = left.Multicast(2);

            return
               leftMC[0].WhereNotExists(
                leftMC[1]
                    .Join(right, leftKeySelector, rightKeySelector, (l, r) => new StructTuple<TLeft, TRight> { Item1 = l, Item2 = r })
                    .Where(postPredicateTransformed).Select(e => e.Item1),
                l => l, r => r)
               ;
        }

        /// <summary>
        ///
        /// </summary>
        /// <typeparam name="TKey"></typeparam>
        /// <typeparam name="TLeft"></typeparam>
        /// <typeparam name="TRight"></typeparam>
        /// <typeparam name="TJoinKey"></typeparam>
        /// <typeparam name="TResult"></typeparam>
        /// <param name="left"></param>
        /// <param name="right"></param>
        /// <param name="leftKeySelector"></param>
        /// <param name="rightKeySelector"></param>
        /// <param name="postPredicate"></param>
        /// <param name="outerResultSelector"></param>
        /// <param name="innerResultSelector"></param>
        /// <returns></returns>
        public static IStreamable<TKey, TResult> LeftOuterJoin<TKey, TLeft, TRight, TJoinKey, TResult>(
            this IStreamable<TKey, TLeft> left,
            IStreamable<TKey, TRight> right,
            Expression<Func<TLeft, TJoinKey>> leftKeySelector,
            Expression<Func<TRight, TJoinKey>> rightKeySelector,
            Expression<Func<TLeft, TRight, bool>> postPredicate,
            Expression<Func<TLeft, TResult>> outerResultSelector,
            Expression<Func<TLeft, TRight, TResult>> innerResultSelector)
        {
            Invariant.IsNotNull(left, nameof(left));
            Invariant.IsNotNull(right, nameof(right));

            Expression<Func<StructTuple<TLeft, TRight>, bool>> postPredicateTemplate =
                st => CallInliner.Call(postPredicate, st.Item1, st.Item2);
            var postPredicateTransformed = postPredicateTemplate.InlineCalls();

            Expression<Func<StructTuple<TLeft, TRight>, TResult>> innerResultSelectorTemplate =
                st => CallInliner.Call(innerResultSelector, st.Item1, st.Item2);
            var innerResultSelectorTransformed = innerResultSelectorTemplate.InlineCalls();

            return left.Multicast(right, (l_mc, r_mc) =>
            {
                var lasj = l_mc.WhereNotExists(r_mc, leftKeySelector, rightKeySelector, postPredicate).Select(outerResultSelector);
                var innerJoin = l_mc.Join(r_mc, leftKeySelector, rightKeySelector, (l, r) => new StructTuple<TLeft, TRight> { Item1 = l, Item2 = r }).Where(postPredicateTransformed).Select(innerResultSelectorTransformed);
                return lasj.Union(innerJoin);
            });
        }

        /// <summary>
        /// Convert a stream of start and end sessions to a single per-session stream, where we care about the data in
        /// the end session. Sessions are output as point events at the timestamp of the end session.
        /// </summary>
        /// <typeparam name="TKey"></typeparam>
        /// <typeparam name="TPayload"></typeparam>
        /// <typeparam name="TSessionKey"></typeparam>
        /// <typeparam name="TResult"></typeparam>
        /// <param name="sessionStream"></param>
        /// <param name="sessionStartSelector"></param>
        /// <param name="sessionEndSelector"></param>
        /// <param name="sessionKey"></param>
        /// <param name="sessionResultSelector"></param>
        /// <returns></returns>
        public static IStreamable<TKey, TResult> Sessionize<TKey, TPayload, TSessionKey, TResult>(
            this IStreamable<TKey, TPayload> sessionStream,
            Expression<Func<TPayload, bool>> sessionStartSelector,
            Expression<Func<TPayload, bool>> sessionEndSelector,
            Expression<Func<TPayload, TSessionKey>> sessionKey,
            Expression<Func<TPayload, TPayload, TResult>> sessionResultSelector)
        {
            Invariant.IsNotNull(sessionStream, nameof(sessionStream));
            return
                sessionStream.GroupApply(
                    sessionKey,
                    str =>
                        str.Where(sessionStartSelector).AlterEventDuration(StreamEvent.InfinitySyncTime)
                        .Multicast(
                            str.Where(sessionEndSelector).AlterEventDuration(1),
                            (ss, se) =>
                                ss.ClipEventDuration(se)
                                .ShiftEventLifetime(1)
                                .Join(se, sessionResultSelector)));
        }

        /// <summary>
        /// Filter out any duplicate entries at each snapshot
        /// </summary>
        /// <typeparam name="TKey">Type of (mapping) key in the stream</typeparam>
        /// <typeparam name="TPayload">Type of result stream</typeparam>
        /// <param name="source"></param>
        /// <returns>A stream where all elements within each timestamp have only distinct payloads returned</returns>
        public static IStreamable<TKey, TPayload> Distinct<TKey, TPayload>(
            this IStreamable<TKey, TPayload> source)
        {
            Invariant.IsNotNull(source, nameof(source));
            return source.GroupApply(e => e, apply => apply.Count(), (g, c) => g.Key);
        }

        /// <summary>
        /// Removes partial duplicates per timestamp.
        /// If two events match by the given expression and their timestamps, they are considered duplicates.
        /// </summary>
        /// <typeparam name="TKey">Type of (mapping) key in the stream</typeparam>
        /// <typeparam name="TInput">Type of input stream</typeparam>
        /// <typeparam name="TResult">Type of result stream</typeparam>
        /// <param name="source">Input stream.</param>
        /// <param name="selector">Expression that defines when two events are considered duplicates.
        /// If the expression evaluates to different values for two events, they are considered to be distinct.</param>
        /// <returns>For each distinct input timestamp, one result event with a payload based on the given expression.</returns>
        public static IStreamable<TKey, TResult> Distinct<TKey, TInput, TResult>(
            this IStreamable<TKey, TInput> source,
            Expression<Func<TInput, TResult>> selector)
        {
            Invariant.IsNotNull(source, nameof(source));
            Invariant.IsNotNull(selector, nameof(selector));
            return source.GroupApply(selector, apply => apply.Aggregate(w => w.Count()), (g, c) => g.Key);
        }

        /** following are internal for now **/

        internal static IStreamable<TKey, ulong> ScaledOutCount<TKey, TPayload>(this IStreamable<TKey, TPayload> source)
            => source.Map(g => g.Count()).Reduce().Sum(e => e);

#if DEBUG
        /// <summary>
        /// Create a stream that reports all known formatting errors in the streaming data.
        /// </summary>
        public static IStreamable<TKey, TPayload> Validate<TKey, TPayload>(
            this IStreamable<TKey, TPayload> source)
        {
            Invariant.IsNotNull(source, nameof(source));
            return new VerifyPropertiesStreamable<TKey, TPayload>(source);
        }
#endif
    }
}<|MERGE_RESOLUTION|>--- conflicted
+++ resolved
@@ -981,13 +981,8 @@
         /// <param name="right">Right input stream</param>
         /// <param name="leftKeySelector">Selector for the left-side join key</param>
         /// <param name="rightKeySelector">Selector for the right-side join key</param>
-<<<<<<< HEAD
-        /// <param name="leftResultSelector">Selector for the result for non-joining tuples from the left join input</param>
-        /// <param name="rightResultSelector">Selector for the result for non-joining tuples from the right join input</param>
-=======
         /// <param name="leftResultSelector">Selector for the result for the left non-joining tuples</param>
         /// <param name="rightResultSelector">Selector for the result for the right non-joining tuples</param>
->>>>>>> 2dc0755c
         /// <param name="innerResultSelector">Selector for the result for joining tuples</param>
         /// <returns>Result (output) stream</returns>
         public static IStreamable<TKey, TResult> FullOuterJoin<TKey, TLeft, TRight, TJoinKey, TResult>(
