--- conflicted
+++ resolved
@@ -34,28 +34,6 @@
       <Generator>TextTemplatingFileGenerator</Generator>
       <LastGenOutput>DisorderedIngressAndEgressTests.cs</LastGenOutput>
     </Content>
-<<<<<<< HEAD
-    <None Include="..\app.config">
-      <Link>app.config</Link>
-    </None>
-    <None Include="Partitioned\PartitionedIngressAndEgressTestsOrdered.tt">
-      <Generator>TextTemplatingFileGenerator</Generator>
-      <LastGenOutput>PartitionedIngressAndEgressTestsOrdered.cs</LastGenOutput>
-    </None>
-  </ItemGroup>
-  <ItemGroup>
-    <ProjectReference Include="..\..\Core\Microsoft.StreamProcessing.Provider\Microsoft.StreamProcessing.Provider.csproj">
-      <Project>{e225184c-b9ae-4f22-9a03-96c5346e3dcf}</Project>
-      <Name>Microsoft.StreamProcessing.Provider</Name>
-    </ProjectReference>
-    <ProjectReference Include="..\..\Core\Microsoft.StreamProcessing\Microsoft.StreamProcessing.csproj">
-      <Project>{29810b58-a929-4127-83df-5004d94c8641}</Project>
-      <Name>Microsoft.StreamProcessing</Name>
-    </ProjectReference>
-  </ItemGroup>
-  <ItemGroup>
-=======
->>>>>>> 15e38085
     <Content Include="Macros\AdjustColumns.tt">
       <Generator>TextTemplatingFileGenerator</Generator>
       <LastGenOutput>AdjustColumns.cs</LastGenOutput>
@@ -115,17 +93,6 @@
   </ItemGroup>
 
   <ItemGroup>
-<<<<<<< HEAD
-    <Service Include="{508349B6-6B84-4DF5-91F0-309BEEBAD82D}" />
-  </ItemGroup>
-  <ItemGroup>
-    <PackageReference Include="System.Reactive.Linq">
-      <Version>4.1.6</Version>
-    </PackageReference>
-    <PackageReference Include="System.Reactive.PlatformServices">
-      <Version>4.1.6</Version>
-    </PackageReference>
-=======
     <Compile Update="CheckpointRestoreTests.cs">
       <DesignTime>True</DesignTime>
       <AutoGen>True</AutoGen>
@@ -191,7 +158,6 @@
       <AutoGen>True</AutoGen>
       <DependentUpon>ShuffleStreamableTests.tt</DependentUpon>
     </Compile>
->>>>>>> 15e38085
   </ItemGroup>
   
   <Import Project="$(MSBuildExtensionsPath)\Microsoft\VisualStudio\v16.0\TextTemplating\Microsoft.TextTemplating.targets" />
